# Changelog
All notable changes to this project will be documented in this file.

## [4.1.0-SNAPSHOT]

### Added
- Handle ResourceUpdateMessage: Update the local copy of resource upon receiving a ResourceUpdateMessage.
- Add attribute for endpoint documentation reference to `ResourceMetadata`.
<<<<<<< HEAD
- Store `ownerURI`, `contractID`, and `originalUUID` in `RequestedResource`.
=======
- Store `ownerURI` and `originalUUID` in `RequestedResource`.
- Store `contract` URI in `ResourceRepresentation`.
- Add support for query params and additional headers when requesting artifacts.
- Add input validation for query params and headers.
- Add usage control framework checking to the classes `PolicyEnforcement` and `PolicyHandler`.

### Changed
- Configure Spring to fail on unknown properties in request bodies.
- Move settings for policy negotiation and allowing unsupported patterns to `application.properties`.
>>>>>>> a44821fe

## [4.0.2] - 2021-02-04

### Added
- Add message handler for `ContractAgreementMessage`.

### Changed
- Answer with a `MessageProcessedNotificationMessage` to the consumer's `ContractAgreementMessage`.
- Save the `ContractAgreement` to the database and the Clearing House when the second 
`AgreementMessage` has been processed.
- Refine exception handling in the message building and sending process.
- Update from IDS Framework v4.0.2 to v4.0.3.

### Fixed
- Send `ContractAgreementMessage` as request message.

## [4.0.1] - 2021-01-28

### Changed
- Update from IDS Framework v4.0.1 to v4.0.2.

## [4.0.0] - 2021-01-25

### Added
- Add public endpoint for self-description without resource catalog and public key.
- Add example endpoints.
- Add exceptions and detailed exception handling.
- Create `UUIDUtils` for uuid handling.
- Create `ControllerUtils` for http responses.
- Add endpoints for contract negotiation.
- Add http tracing and improved logging.
- Add custom profiles for Maven.
- Add negotiation service.
- Add Spring actuators.
- Add contract agreement repository.

### Changed
- Change object handling and model classes.
    - Move attribute `system` from `BackendSource` as `name` to `ResourceRepresentation`.
    - Move attribute `sourceType` from `ResourceRepresentation` as `type` to `BackendSource`.
    - Migrate `ResourceRepresentation` to map.
- Remove requested resource list from description response.
- Rename broker communication and self-description endpoints.
- Improve exception handling.
- Improve message handler and sending request messages in `de.fraunhofer.isst.dataspaceconnector.services.messages`.
- Change package structure.
- Add abstract class to resource service implementations.
- Edit policy handler.
- Improve `pom.xml`.
- Remove local caching of ids resources.
- Update to IDS Framework v4.0.1.
- Restructure `README.md` and wiki.
- Move code of conduct from `CONTRIBUTING.md` to `CODE_OF_CONDUCT.md`.
- Add response code annotations to endpoint methods.
- Change http response formatting.
- Replace Log4j1 with Log4j2.

### Fixed
- Update connector of configuration container before sending a broker message.
- Enforce access counter usage by moving it to an isolated method.

## [3.2.1] - 2020-11-05

### Changed 
- Update to IDS framework v3.2.3.
- Move self-service and example endpoints to admin API.
- Improve Dockerfile.
- Add key- and truststore to example configuration.
- Add default policy (provide access) to resource on creation. 

### Added
- Update and delete resources from broker.
- Add configuration controller for GET and PUT configuration model.
- Add possibility to set a resource id on create.
- Add possibility to set a representation id on create.
- Add a description of how the internal database can be replaced by another.
- Add .dockerignore file.

### Fixed
- Add representation.
- Fix token error in test classes.
- Fix file path in packaged jar.

## [3.2.0] - 2020-10-09

### Changed
- Change call to BrokerService constructor (parameters changed) in BrokerController.
- Change call to IDSHttpService constructor (parameters changed) in ConnectorRequestServiceImpl.
- Replace ConfigProducer with ConfigurationContainer in IdsUtils, MainController and DescriptionMessageHandler.

### Added
- Autowire ConfigurationContainer in constructor to instantiate Connector, KeyStoreManager or ConfigurationModel (previously directly autowired).
- Add ClientProvider field to all classes using an OkHttpClient (create instance in constructor from autowired ConfigurationContainer) & replace calls to IDSUtils.getClient() with clientProvider.getClient().
- Add file URI scheme to paths of KeyStore and TrustStore in config.json.
- Add test classes: SelfDescriptionTest, RequestDescriptionTest, RequestArtifactTest, DescriptionRequestMessageHandlingTest, ArtifactRequestMessageHandlingTest.

### Removed 
- IDS Connector certificate file.

## [3.1.0] - 2020-09-29

### Changed
- Integrate IDS policy language. 
- Modify policy patterns.
- Adapt policy reader to new policy language.
- Adapt usage control implementation to new patterns.

### Added
- Detailed Javadoc.
- Endpoint for example usage policies.
- Create NotificationMessageHandler for incoming notification messages. (TODO: not yet working, due to a pending IDS Framework update)

### Removed
- Old ODRL and policy resource examples.
- Custom ODRL model.
- Remove external backend application from test setups.

## [3.0.0] - 2020-09-02

### Changed
- Update to Information Model v4.0.0.
- Update to Framework v3.1.0.
- Replace config.yaml with config.json.
- Redesign resource model.
    - Add representations and multiple source types.
    - Distinguish between offered and requested resources in two separate database tables.
- Redesign connector open API.
    - Add contract endpoints.
    - Add representation endpoints.
    - Request data by resource id and endpoint id.
    - Removed parameters from connector requests.
- Add two separated resource services.
- Keep the self-description up to data at runtime with every resource change.
- Move the automated policy check to a separate policy enforcement class.
- Improve the requested metadata and data deserializing and saving.
- Improve http utils.
- Improve message handler.
    - Return description in IDS format with an odrl usage policy as property.
    - Request a specific artifact instead of a data resource.

### Removed
- Remove IDS configmodel.
- Remove unused communication service classes.
- Remove token service classes.

## [2.0.2] - 2020-08-26

### Changed
- Remove ISST private repository and settings.
- Add public ISST repository.

## [2.0.1] - 2020-08-03

### Added
- Add DAT request every hour.
- Add RequestMessageServiceUtils class for response handling.
- Add operator check on COUNT_ACCESS.
- Add h2 remote access.
- Add NO_POLICY pattern.
- Add prohibition of requested metadata update for data consumer.

### Changed
- Change odrl model (minimize).
- Changed requested metadata + data saving.

### Fixed
- Fix DescriptionMessageHandler policy check.
- Fix request DAT from DAPS.

## [2.0] - 2020-07-22

### Added
- Add data resource values: created, internal.
- Add odrl policy model.
- Add example odrl policies.
- Add requested resource (resourceMetadata + data) saving.
- Add policy pattern recognition: PROVIDE_ACCESS, TIME_INTERVAL, INHIBIT_ACCESS, LOG_ACCESS, COUNT_ACCESS, DELETE_AFTER (duration/date).
- Add usage control implementation as data provider: at artifact message handler (PROVIDE_ACCESS, TIME_INTERVAL, INHIBIT_ACCESS).
- Add usage control implementation as data consumer: at data access (TIME_INTERVAL, LOG_ACCESS, COUNT_ACCESS).
- Add automated usage control implementation as data consumer: COUNT_ACCESS, DELETE_AFTER (duration/date).

### Changed
- Change data resource model: separated uuid and uri from resourceMetadata.

## [1.0.1] - 2020-07-16

### Added
- Add connection to external data resource HTTP API.
- Add connection to external data resource HTTP API with basic auth.

### Changed
- Change naming to Dataspace Connector.
- Change DescriptionRequestHandler to return IDS metainformation.

## [1.0.0] - 2020-07-01

### Added
- Setup a basic Spring Boot application.
- Integrate the IDS Framework v2.0.12 and Infomodel v3.1.0.
- Provide REST endpoints for resource handling and IDS communication.
- Add a H2 database for saving resources (data & resourceMetadata).
- Provide a documentation for setting up the application with Maven and Docker.
- Add message handling for incoming ArtifactRequestMessages and DescriptionRequestMessages.
- Add IDS Broker communication (register, unregister, update, query).
- Setup a Swagger UI.
- Add basic authentication for the backend API.
- Add proxy and certification basic setup.
- Provide an example Postman collection.<|MERGE_RESOLUTION|>--- conflicted
+++ resolved
@@ -6,11 +6,7 @@
 ### Added
 - Handle ResourceUpdateMessage: Update the local copy of resource upon receiving a ResourceUpdateMessage.
 - Add attribute for endpoint documentation reference to `ResourceMetadata`.
-<<<<<<< HEAD
 - Store `ownerURI`, `contractID`, and `originalUUID` in `RequestedResource`.
-=======
-- Store `ownerURI` and `originalUUID` in `RequestedResource`.
-- Store `contract` URI in `ResourceRepresentation`.
 - Add support for query params and additional headers when requesting artifacts.
 - Add input validation for query params and headers.
 - Add usage control framework checking to the classes `PolicyEnforcement` and `PolicyHandler`.
@@ -18,7 +14,7 @@
 ### Changed
 - Configure Spring to fail on unknown properties in request bodies.
 - Move settings for policy negotiation and allowing unsupported patterns to `application.properties`.
->>>>>>> a44821fe
+
 
 ## [4.0.2] - 2021-02-04
 
