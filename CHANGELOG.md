# Changelog
All notable changes to this project will be documented in this file.

### [5.x.x] - XXXX-XX-XX
<<<<<<< HEAD

### Added
 - Add telemetry collection via jaeger.
=======
 
### Changed
 - Replace deprecated JPA calls (`getOne` -> `getById`).

### Fixed
 - Representations have now only one self-link.
>>>>>>> adb71ba0

### [5.0.2] - 2021-05-25

### Changed
 - Make the Clearing House url setting optional in `application.properties`.

### Fixed
 - Persist URIs as strings in database.

## [5.0.1] - 2021-05-19

### Changed
- H2 does not persist database to files.
- Change additional list mapping for received attribute list with a single item.
- Disable unused rolling file appender in `log4j2.xml`.

## [5.0.0] - 2021-05-17

### Added
- Partially support of HATEOAS.
- Add pagination for REST calls on resources.
- Integration and configuration of Jaeger for using open telemetry.
- Set default application name to `Dataspace Connector` in `application.properties`.
- Add custom spring banner.
- Add separate controller methods for each IDS message type.
- Add global exception handlers for `ResourceNotFoundException`, `JsonProcessingException`, and any
  `RuntimeException`.
- Add possibility to disable http tracer in `application.properties`.
- Add possibility to restrict depth of returned IDS information on `DescriptionRequest`.
  * Change IDS self-description to returning only a list of catalogs instead of their whole content.
  * Add possibility to send `DescriptionRequestMessages` for other elements than resources.
- Add remote IDs to each object for tracking origin.
- Support multiple policy patterns in one contract.
- Add Unit tests and integration tests.
- Add quality checks and project reports to `pom.xml`: execute with `mvn verify site`.
- Improve contract negotiation and usage control.
  * Add contract agreement validation in `ContractAgreementHandler`.
  * Note pre-defined providers for contract offers in `ContractRequestHandler`.
  * Use contract agreements for policy enforcement.
  * Handle out contract agreements for multiple artifacts (targets) within one negotiation sequence.
  * Restrict agreement processing to confirmed agreements.
  * Add relation between artifacts and agreements.

### Changed
- Support of IDS Infomodel v4.0.4 (direct import in `pom.xml`).
- Change IDS Framework version to v4.0.7.
- Http tracer is limited to 10000 characters per log line.
- Log file creation is disabled by default.
- Move Swagger UI to `/api/docs`.
- Change response type from string to object.
- Use correct response codes as defined by RFC 7231.
- Replace old data model: catalogs, resources, representations, artifacts, contract, rules, and
  agreements.
  * Separate `ResourceRepresentation` into `Representation` and `Artifact`.
  * Separate `ResourceContract` into `Contract` and `Rule`.
  * Handle data in own database entity.
  * Separate management of resources and its relations.
  * Define clear interfaces between data model and the IDS Infomodel objects.
  * Add IDS object builder classes.
    * Build ids:Resource only if at least 1 representation and 1 contract is present.
    * Build ids:Representation only if at least 1 artifact is present.
    * Build ids:ContractOffer only if at least 1 rule is present.
  * Move remote information from `BackendSource` to `Artifact`.
- Strict implementation of model view controller pattern for data management.
  * Controller methods for resources and representations.
  * Provide strict access control to backend. Information can only be read and changed by services.
  * Strict state validation for entities via factory classes.
- Change IDS messaging sequence: Start with `ContractRequestMessage` for automated
  `DescriptionRequestMessage` and `ArtifactRequestMessage`.
- Improve data transfer.
  * Process bytes instead of strings.
  * Remove limit for data in internal database.
  * Establish connection via `ArtifactRequestMessage` for always pulling recent data.

### Fixed
- Fix of buffer overflow in http tracer.
- Make message handler stateless.

### Security
- Prevent leaking of technology stack in case of errors/exceptions.
- Logger sanitizes inputs to prevent CRLF injections.
- Mass Bindings.
- Timezone independence.

## [4.3.1] - 2021-04-15

### Changed
- Set builder image to JDK 11.

## [4.3.0] - 2021-03-24

### Added
- Configure timeout values for http connections via `application.properties`.

## [4.2.0] - 2021-03-09

### Added
- New policy pattern: connector-restricted data usage.
- Validate `CONNECTOR_RESTRICTED_USAGE` on data request (as a provider).

## [4.1.0] - 2021-03-02

### Added
- Handle `ResourceUpdateMessage`: Update the local copy of resource upon receiving a `ResourceUpdateMessage`.
- Add attribute for endpoint documentation reference to `ResourceMetadata`.
- Store `ownerURI`, `contractID`, `artifactID`, and `originalUUID` in `RequestedResource`.
- Add support for query params, path variables, and additional headers when requesting artifacts.
- Add input validation for query params, path variables, and headers.
- Add usage control framework checking to the classes `PolicyEnforcement` and `PolicyHandler`.
- Add example files for deployment in Kubernetes.

### Changed
- Configure Spring to fail on unknown properties in request bodies.
- Move settings for policy negotiation and allowing unsupported patterns to `application.properties`.
- Refactor HttpUtils to use the IDS Framework's `HttpService`.
- Add data string as request body instead of request parameter.

### Fixed
- Exclusive use of the `ConfigurationContainer` for processing the connector's self-description and
  configurations to avoid state errors (relevant for the broker communication).

## [4.0.2] - 2021-02-04

### Added
- Add message handler for `ContractAgreementMessage`.

### Changed
- Answer with a `MessageProcessedNotificationMessage` to the consumer's `ContractAgreementMessage`.
- Save the `ContractAgreement` to the database and the Clearing House when the second
`AgreementMessage` has been processed.
- Refine exception handling in the message building and sending process.
- Update from IDS Framework v4.0.2 to v4.0.3.

### Fixed
- Send `ContractAgreementMessage` as request message.

## [4.0.1] - 2021-01-28

### Changed
- Update from IDS Framework v4.0.1 to v4.0.2.

## [4.0.0] - 2021-01-25

### Added
- Add public endpoint for self-description without resource catalog and public key.
- Add example endpoints.
- Add exceptions and detailed exception handling.
- Create `UUIDUtils` for uuid handling.
- Create `ControllerUtils` for http responses.
- Add endpoints for contract negotiation.
- Add http tracing and improved logging.
- Add custom profiles for Maven.
- Add negotiation service.
- Add Spring actuators.
- Add contract agreement repository.

### Changed
- Change object handling and model classes.
    - Move attribute `system` from `BackendSource` as `name` to `ResourceRepresentation`.
    - Move attribute `sourceType` from `ResourceRepresentation` as `type` to `BackendSource`.
    - Migrate `ResourceRepresentation` to map.
- Remove requested resource list from description response.
- Rename broker communication and self-description endpoints.
- Improve exception handling.
- Improve message handler and sending request messages in `de.fraunhofer.isst.dataspaceconnector.services.messages`.
- Change package structure.
- Add abstract class to resource service implementations.
- Edit policy handler.
- Improve `pom.xml`.
- Remove local caching of ids resources.
- Update to IDS Framework v4.0.1.
- Restructure `README.md` and wiki.
- Move code of conduct from `CONTRIBUTING.md` to `CODE_OF_CONDUCT.md`.
- Add response code annotations to endpoint methods.
- Change http response formatting.
- Replace Log4j1 with Log4j2.

### Fixed
- Update connector of configuration container before sending a broker message.
- Enforce access counter usage by moving it to an isolated method.

## [3.2.1] - 2020-11-05

### Changed
- Update to IDS framework v3.2.3.
- Move self-service and example endpoints to admin API.
- Improve Dockerfile.
- Add key- and truststore to example configuration.
- Add default policy (provide access) to resource on creation.

### Added
- Update and delete resources from broker.
- Add configuration controller for GET and PUT configuration model.
- Add possibility to set a resource id on create.
- Add possibility to set a representation id on create.
- Add a description of how the internal database can be replaced by another.
- Add .dockerignore file.

### Fixed
- Add representation.
- Fix token error in test classes.
- Fix file path in packaged jar.

## [3.2.0] - 2020-10-09

### Changed
- Change call to BrokerService constructor (parameters changed) in BrokerController.
- Change call to IDSHttpService constructor (parameters changed) in ConnectorRequestServiceImpl.
- Replace ConfigProducer with ConfigurationContainer in IdsUtils, MainController and DescriptionMessageHandler.

### Added
- Autowire ConfigurationContainer in constructor to instantiate Connector, KeyStoreManager or ConfigurationModel (previously directly autowired).
- Add ClientProvider field to all classes using an OkHttpClient (create instance in constructor from autowired ConfigurationContainer) & replace calls to IDSUtils.getClient() with clientProvider.getClient().
- Add file URI scheme to paths of KeyStore and TrustStore in config.json.
- Add test classes: SelfDescriptionTest, RequestDescriptionTest, RequestArtifactTest, DescriptionRequestMessageHandlingTest, ArtifactRequestMessageHandlingTest.

### Removed
- IDS Connector certificate file.

## [3.1.0] - 2020-09-29

### Changed
- Integrate IDS policy language.
- Modify policy patterns.
- Adapt policy reader to new policy language.
- Adapt usage control implementation to new patterns.

### Added
- Detailed Javadoc.
- Endpoint for example usage policies.
- Create NotificationMessageHandler for incoming notification messages. (TODO: not yet working, due to a pending IDS Framework update)

### Removed
- Old ODRL and policy resource examples.
- Custom ODRL model.
- Remove external backend application from test setups.

## [3.0.0] - 2020-09-02

### Changed
- Update to Information Model v4.0.0.
- Update to Framework v3.1.0.
- Replace config.yaml with config.json.
- Redesign resource model.
    - Add representations and multiple source types.
    - Distinguish between offered and requested resources in two separate database tables.
- Redesign connector open API.
    - Add contract endpoints.
    - Add representation endpoints.
    - Request data by resource id and endpoint id.
    - Removed parameters from connector requests.
- Add two separated resource services.
- Keep the self-description up to data at runtime with every resource change.
- Move the automated policy check to a separate policy enforcement class.
- Improve the requested metadata and data deserializing and saving.
- Improve http utils.
- Improve message handler.
    - Return description in IDS format with an odrl usage policy as property.
    - Request a specific artifact instead of a data resource.

### Removed
- Remove IDS configmodel.
- Remove unused communication service classes.
- Remove token service classes.

## [2.0.2] - 2020-08-26

### Changed
- Remove ISST private repository and settings.
- Add public ISST repository.

## [2.0.1] - 2020-08-03

### Added
- Add DAT request every hour.
- Add RequestMessageServiceUtils class for response handling.
- Add operator check on COUNT_ACCESS.
- Add h2 remote access.
- Add NO_POLICY pattern.
- Add prohibition of requested metadata update for data consumer.

### Changed
- Change odrl model (minimize).
- Changed requested metadata + data saving.

### Fixed
- Fix DescriptionMessageHandler policy check.
- Fix request DAT from DAPS.

## [2.0] - 2020-07-22

### Added
- Add data resource values: created, internal.
- Add odrl policy model.
- Add example odrl policies.
- Add requested resource (resourceMetadata + data) saving.
- Add policy pattern recognition: PROVIDE_ACCESS, TIME_INTERVAL, INHIBIT_ACCESS, LOG_ACCESS, COUNT_ACCESS, DELETE_AFTER (duration/date).
- Add usage control implementation as data provider: at artifact message handler (PROVIDE_ACCESS, TIME_INTERVAL, INHIBIT_ACCESS).
- Add usage control implementation as data consumer: at data access (TIME_INTERVAL, LOG_ACCESS, COUNT_ACCESS).
- Add automated usage control implementation as data consumer: COUNT_ACCESS, DELETE_AFTER (duration/date).

### Changed
- Change data resource model: separated uuid and uri from resourceMetadata.

## [1.0.1] - 2020-07-16

### Added
- Add connection to external data resource HTTP API.
- Add connection to external data resource HTTP API with basic auth.

### Changed
- Change naming to Dataspace Connector.
- Change DescriptionRequestHandler to return IDS metainformation.

## [1.0.0] - 2020-07-01

### Added
- Setup a basic Spring Boot application.
- Integrate the IDS Framework v2.0.12 and Infomodel v3.1.0.
- Provide REST endpoints for resource handling and IDS communication.
- Add a H2 database for saving resources (data & resourceMetadata).
- Provide a documentation for setting up the application with Maven and Docker.
- Add message handling for incoming ArtifactRequestMessages and DescriptionRequestMessages.
- Add IDS Broker communication (register, unregister, update, query).
- Setup a Swagger UI.
- Add basic authentication for the backend API.
- Add proxy and certification basic setup.
- Provide an example Postman collection.<|MERGE_RESOLUTION|>--- conflicted
+++ resolved
@@ -2,18 +2,15 @@
 All notable changes to this project will be documented in this file.
 
 ### [5.x.x] - XXXX-XX-XX
-<<<<<<< HEAD
-
-### Added
- - Add telemetry collection via jaeger.
-=======
+
+### Added
+ - Add telemetry collection via Jaeger.
  
 ### Changed
  - Replace deprecated JPA calls (`getOne` -> `getById`).
 
 ### Fixed
  - Representations have now only one self-link.
->>>>>>> adb71ba0
 
 ### [5.0.2] - 2021-05-25
 
