# Changelog
All notable changes to this project will be documented in this file.

## [4.1.0-SNAPSHOT]

### Added
- Handle ResourceUpdateMessage: Update the local copy of resource upon receiving a ResourceUpdateMessage.
- Add attribute for endpoint documentation reference to `ResourceMetadata`.
- Store `ownerURI`, `contractID`, `artifactID`, and `originalUUID` in `RequestedResource`.
- Add support for query params and additional headers when requesting artifacts.
- Add input validation for query params and headers.
- Add usage control framework checking to the classes `PolicyEnforcement` and `PolicyHandler`.
<<<<<<< HEAD
- Add example files for deployment in Kubernetes.
=======
- Add example files for deployment in Kubernetes. 
>>>>>>> 8907aecb

### Changed
- Configure Spring to fail on unknown properties in request bodies.
- Move settings for policy negotiation and allowing unsupported patterns to `application.properties`.
- Refactor HttpUtils to use the IDS Framework's HttpService.

### Fixed
- Exclusive use of the `ConfigurationContainer` for processing the connector's self-description and 
  configurations to avoid state errors (relevant for the broker communication).

## [4.0.2] - 2021-02-04

### Added
- Add message handler for `ContractAgreementMessage`.

### Changed
- Answer with a `MessageProcessedNotificationMessage` to the consumer's `ContractAgreementMessage`.
- Save the `ContractAgreement` to the database and the Clearing House when the second 
`AgreementMessage` has been processed.
- Refine exception handling in the message building and sending process.
- Update from IDS Framework v4.0.2 to v4.0.3.

### Fixed
- Send `ContractAgreementMessage` as request message.

## [4.0.1] - 2021-01-28

### Changed
- Update from IDS Framework v4.0.1 to v4.0.2.

## [4.0.0] - 2021-01-25

### Added
- Add public endpoint for self-description without resource catalog and public key.
- Add example endpoints.
- Add exceptions and detailed exception handling.
- Create `UUIDUtils` for uuid handling.
- Create `ControllerUtils` for http responses.
- Add endpoints for contract negotiation.
- Add http tracing and improved logging.
- Add custom profiles for Maven.
- Add negotiation service.
- Add Spring actuators.
- Add contract agreement repository.

### Changed
- Change object handling and model classes.
    - Move attribute `system` from `BackendSource` as `name` to `ResourceRepresentation`.
    - Move attribute `sourceType` from `ResourceRepresentation` as `type` to `BackendSource`.
    - Migrate `ResourceRepresentation` to map.
- Remove requested resource list from description response.
- Rename broker communication and self-description endpoints.
- Improve exception handling.
- Improve message handler and sending request messages in `de.fraunhofer.isst.dataspaceconnector.services.messages`.
- Change package structure.
- Add abstract class to resource service implementations.
- Edit policy handler.
- Improve `pom.xml`.
- Remove local caching of ids resources.
- Update to IDS Framework v4.0.1.
- Restructure `README.md` and wiki.
- Move code of conduct from `CONTRIBUTING.md` to `CODE_OF_CONDUCT.md`.
- Add response code annotations to endpoint methods.
- Change http response formatting.
- Replace Log4j1 with Log4j2.

### Fixed
- Update connector of configuration container before sending a broker message.
- Enforce access counter usage by moving it to an isolated method.

## [3.2.1] - 2020-11-05

### Changed 
- Update to IDS framework v3.2.3.
- Move self-service and example endpoints to admin API.
- Improve Dockerfile.
- Add key- and truststore to example configuration.
- Add default policy (provide access) to resource on creation. 

### Added
- Update and delete resources from broker.
- Add configuration controller for GET and PUT configuration model.
- Add possibility to set a resource id on create.
- Add possibility to set a representation id on create.
- Add a description of how the internal database can be replaced by another.
- Add .dockerignore file.

### Fixed
- Add representation.
- Fix token error in test classes.
- Fix file path in packaged jar.

## [3.2.0] - 2020-10-09

### Changed
- Change call to BrokerService constructor (parameters changed) in BrokerController.
- Change call to IDSHttpService constructor (parameters changed) in ConnectorRequestServiceImpl.
- Replace ConfigProducer with ConfigurationContainer in IdsUtils, MainController and DescriptionMessageHandler.

### Added
- Autowire ConfigurationContainer in constructor to instantiate Connector, KeyStoreManager or ConfigurationModel (previously directly autowired).
- Add ClientProvider field to all classes using an OkHttpClient (create instance in constructor from autowired ConfigurationContainer) & replace calls to IDSUtils.getClient() with clientProvider.getClient().
- Add file URI scheme to paths of KeyStore and TrustStore in config.json.
- Add test classes: SelfDescriptionTest, RequestDescriptionTest, RequestArtifactTest, DescriptionRequestMessageHandlingTest, ArtifactRequestMessageHandlingTest.

### Removed 
- IDS Connector certificate file.

## [3.1.0] - 2020-09-29

### Changed
- Integrate IDS policy language. 
- Modify policy patterns.
- Adapt policy reader to new policy language.
- Adapt usage control implementation to new patterns.

### Added
- Detailed Javadoc.
- Endpoint for example usage policies.
- Create NotificationMessageHandler for incoming notification messages. (TODO: not yet working, due to a pending IDS Framework update)

### Removed
- Old ODRL and policy resource examples.
- Custom ODRL model.
- Remove external backend application from test setups.

## [3.0.0] - 2020-09-02

### Changed
- Update to Information Model v4.0.0.
- Update to Framework v3.1.0.
- Replace config.yaml with config.json.
- Redesign resource model.
    - Add representations and multiple source types.
    - Distinguish between offered and requested resources in two separate database tables.
- Redesign connector open API.
    - Add contract endpoints.
    - Add representation endpoints.
    - Request data by resource id and endpoint id.
    - Removed parameters from connector requests.
- Add two separated resource services.
- Keep the self-description up to data at runtime with every resource change.
- Move the automated policy check to a separate policy enforcement class.
- Improve the requested metadata and data deserializing and saving.
- Improve http utils.
- Improve message handler.
    - Return description in IDS format with an odrl usage policy as property.
    - Request a specific artifact instead of a data resource.

### Removed
- Remove IDS configmodel.
- Remove unused communication service classes.
- Remove token service classes.

## [2.0.2] - 2020-08-26

### Changed
- Remove ISST private repository and settings.
- Add public ISST repository.

## [2.0.1] - 2020-08-03

### Added
- Add DAT request every hour.
- Add RequestMessageServiceUtils class for response handling.
- Add operator check on COUNT_ACCESS.
- Add h2 remote access.
- Add NO_POLICY pattern.
- Add prohibition of requested metadata update for data consumer.

### Changed
- Change odrl model (minimize).
- Changed requested metadata + data saving.

### Fixed
- Fix DescriptionMessageHandler policy check.
- Fix request DAT from DAPS.

## [2.0] - 2020-07-22

### Added
- Add data resource values: created, internal.
- Add odrl policy model.
- Add example odrl policies.
- Add requested resource (resourceMetadata + data) saving.
- Add policy pattern recognition: PROVIDE_ACCESS, TIME_INTERVAL, INHIBIT_ACCESS, LOG_ACCESS, COUNT_ACCESS, DELETE_AFTER (duration/date).
- Add usage control implementation as data provider: at artifact message handler (PROVIDE_ACCESS, TIME_INTERVAL, INHIBIT_ACCESS).
- Add usage control implementation as data consumer: at data access (TIME_INTERVAL, LOG_ACCESS, COUNT_ACCESS).
- Add automated usage control implementation as data consumer: COUNT_ACCESS, DELETE_AFTER (duration/date).

### Changed
- Change data resource model: separated uuid and uri from resourceMetadata.

## [1.0.1] - 2020-07-16

### Added
- Add connection to external data resource HTTP API.
- Add connection to external data resource HTTP API with basic auth.

### Changed
- Change naming to Dataspace Connector.
- Change DescriptionRequestHandler to return IDS metainformation.

## [1.0.0] - 2020-07-01

### Added
- Setup a basic Spring Boot application.
- Integrate the IDS Framework v2.0.12 and Infomodel v3.1.0.
- Provide REST endpoints for resource handling and IDS communication.
- Add a H2 database for saving resources (data & resourceMetadata).
- Provide a documentation for setting up the application with Maven and Docker.
- Add message handling for incoming ArtifactRequestMessages and DescriptionRequestMessages.
- Add IDS Broker communication (register, unregister, update, query).
- Setup a Swagger UI.
- Add basic authentication for the backend API.
- Add proxy and certification basic setup.
- Provide an example Postman collection.<|MERGE_RESOLUTION|>--- conflicted
+++ resolved
@@ -10,11 +10,7 @@
 - Add support for query params and additional headers when requesting artifacts.
 - Add input validation for query params and headers.
 - Add usage control framework checking to the classes `PolicyEnforcement` and `PolicyHandler`.
-<<<<<<< HEAD
 - Add example files for deployment in Kubernetes.
-=======
-- Add example files for deployment in Kubernetes. 
->>>>>>> 8907aecb
 
 ### Changed
 - Configure Spring to fail on unknown properties in request bodies.
