--- conflicted
+++ resolved
@@ -1,17 +1,13 @@
 # Changelog
 All notable changes to this project will be documented in this file.
 
-<<<<<<< HEAD
-### [5.x] - XXX-XX-XX
-
-### Changed
- - Replace deprecated jpa calls (getOne -> getById).
-=======
 ### [5.x.x] - XXXX-XX-XX
-
-### Fixed
- - Representations have now only one self link.
->>>>>>> d3cbecd8
+ 
+### Changed
+ - Replace deprecated JPA calls (`getOne` -> `getById`).
+
+### Fixed
+ - Representations have now only one self-link.
 
 ### [5.0.2] - 2021-05-25
 
