<h1 align="center">
  <br>
  <a href="https://dataspace-connector.de/dsc_logo.svg"><img src="https://dataspace-connector.de/dsc_logo.svg" alt="Dataspace Connector Logo" width="200"></a>
  <br>
      Dataspace Connector
  <br>
</h1>


<p align="center">
  <a href="mailto:info@dataspace-connector.de">Contact</a> •
  <a href="https://github.com/FraunhoferISST/DataspaceConnector/issues">Issues</a> •
  <a href="#con">Contribute</a> •
  <a href="#license">License</a>
</p>


The Dataspace Connector is an implementation of an IDS connector component following the 
[IDS Reference Architecture Model](https://www.internationaldataspaces.org/wp-content/uploads/2019/03/IDS-Reference-Architecture-Model-3.0.pdf). 
It integrates the [IDS Information Model](https://github.com/International-Data-Spaces-Association/InformationModel) 
and uses the [IDS Framework](https://github.com/FraunhoferISST/IDS-Connector-Framework) 
for IDS functionalities and message handling. It provides a REST API for loading, updating, and 
deleting resources with data and its metadata, persisted in a local database. Next to the internal 
database, external REST endpoints may be connected as data sources. The Dataspace Connector 
supports IDS conform message handling with other IDS connectors and IDS brokers and implements 
usage control for eight IDS usage policy patterns. 

## Content
<<<<<<< HEAD

- [Wiki](https://github.com/FraunhoferISST/DataspaceConnector/wiki)   
    - [Database Configuration](https://github.com/FraunhoferISST/DataspaceConnector/wiki/database-configuration)
    - [Development](https://github.com/FraunhoferISST/DataspaceConnector/wiki/development)  
    - [Examples](https://github.com/FraunhoferISST/DataspaceConnector/wiki/examples)
    - [Frequently Asked Questions](https://github.com/FraunhoferISST/DataspaceConnector/wiki/faq)   
    - [Getting started](https://github.com/FraunhoferISST/DataspaceConnector/wiki/getting-started)  
    - [IDS Communication Guide](https://github.com/FraunhoferISST/DataspaceConnector/wiki/ids-communication-guide)
    - [IDS Connector Architecture](https://github.com/FraunhoferISST/DataspaceConnector/wiki/ids-connector-architecture)
    - [Logging](https://github.com/FraunhoferISST/DataspaceConnector/wiki/logging)
    - [Roadmap](https://github.com/FraunhoferISST/DataspaceConnector/wiki/roadmap)
    - [Software Documentation](https://github.com/FraunhoferISST/DataspaceConnector/wiki/software-documentation)
    - [Software Tests](https://github.com/FraunhoferISST/DataspaceConnector/wiki/software-tests)
    - [Usage Control](https://github.com/FraunhoferISST/DataspaceConnector/wiki/usage-control)
- [Quick Start](#quick-start)
- [IDS Components](#ids-components)
- [Contributing](#contributing)
- [License](#license)

A project overview and short descriptions of each wiki section are presented 
[here](https://github.com/FraunhoferISST/DataspaceConnector/wiki).

## Quick Start

If you want to build and run locally, ensure that at least Java 11 is installed. Then, follow these steps:

1.  Clone this repository.
2.  Execute `cd dataspace-connector` and `mvnw clean package`.
3.  Navigate to `/target` and run `java -jar dataspace-connector-{VERSION}.jar`.
4.  If everything worked fine, the connector is available at https://localhost:8080/. The API can 
be accessed at https://localhost:8080/admin/api.

For more details, see [here](https://github.com/FraunhoferISST/DataspaceConnector/wiki/development).
If you do not want to deploy the application yourself, have a look at 
[how to use the test setups](https://github.com/FraunhoferISST/DataspaceConnector/wiki/getting-started).

## IDS Components

=======

- [Home](https://github.com/FraunhoferISST/DataspaceConnector/wiki)  
    - [IDS-ready](https://github.com/FraunhoferISST/DataspaceConnector/wiki#ids-ready)
    - [Supported Features](https://github.com/FraunhoferISST/DataspaceConnector/wiki#supported-features)  
- [Getting started](https://github.com/FraunhoferISST/DataspaceConnector/wiki/getting-started)  
    - [Java Setup](https://github.com/FraunhoferISST/DataspaceConnector/wiki/getting-started#java-setup)  
    - [Docker Setup](https://github.com/FraunhoferISST/DataspaceConnector/wiki/getting-started#docker-setup)  
- [Development](https://github.com/FraunhoferISST/DataspaceConnector/wiki/development)  
    - [Configurations](https://github.com/FraunhoferISST/DataspaceConnector/wiki/development#configurations)  
    - [Deployment](https://github.com/FraunhoferISST/DataspaceConnector/wiki/development#deployment)  
    - [Example Setup](https://github.com/FraunhoferISST/DataspaceConnector/wiki/development#example-setup)  

Further information about e.g. usage policies, software documentation, and the project's **roadmap** 
can be found in the wiki as well. 
An overview is presented [here](https://github.com/FraunhoferISST/DataspaceConnector/wiki).

## IDS Components

>>>>>>> 06c764a0
The [ConfigManager](https://github.com/FraunhoferISST/IDS-ConfigurationManager) and its 
[GUI](https://github.com/fkie/ids-configmanager-ui) aim to facilitate the configuration of the 
Dataspace Connector and further IDS connector implementations. Both projects are also open source.

| Library/ Component | Version | License | Owner | Contact |
| ------- | ------- | ------- | ----- | ------- |
| [IDS Information Model Library](https://maven.iais.fraunhofer.de/artifactory/eis-ids-public/de/fraunhofer/iais/eis/ids/infomodel/) | 4.0.0 | Apache 2.0 | Fraunhofer IAIS | [Sebastian Bader](mailto:sebastian.bader@iais.fraunhofer.de) |
| [IDS Information Model Serializer Library](https://maven.iais.fraunhofer.de/artifactory/eis-ids-public/de/fraunhofer/iais/eis/ids/infomodel-serializer/) | 4.0.0 | Apache 2.0 | Fraunhofer IAIS | [Sebastian Bader](mailto:sebastian.bader@iais.fraunhofer.de) |
| [IDS Framework](https://github.com/FraunhoferISST/IDS-Connector-Framework) | 4.0.1 | Apache 2.0 | Fraunhofer ISST | [Tim Berthold](mailto:tim.berthold@isst.fraunhofer.de) |
| [IDS Broker](https://broker.ids.isst.fraunhofer.de/) | 4.0.0 | open core | Fraunhofer IAIS | [Sebastian Bader](mailto:sebastian.bader@iais.fraunhofer.de) |
| [DAPS](https://daps.aisec.fraunhofer.de/) | 2.0 | not open source | Fraunhofer AISEC | [Gerd Brost](mailto:gerd.brost@aisec.fraunhofer.de) |

## Contributing

This is an ongoing project of the [Data Economy](https://www.isst.fraunhofer.de/en/business-units/data-economy.html) 
business unit of the [Fraunhofer ISST](https://www.isst.fraunhofer.de/en.html). You are very welcome 
to contribute to this project when you find a bug, want to suggest an improvement, or have an idea 
<<<<<<< HEAD
for a useful feature. Please find a set of guidelines at the [CONTRIBUTING.md](CONTRIBUTING.md) and 
the [CODE_OF_CONDUCT.md](CODE_OF_CONDUCT.md).
=======
for a useful feature. Please find a set of guidelines at the [CONTRIBUTING.md](CONTRIBUTING.md).
>>>>>>> 06c764a0

## License
Copyright © 2020 Fraunhofer ISST. This project is licensed under the Apache License 2.0 - see the [LICENSE](LICENSE) for details.<|MERGE_RESOLUTION|>--- conflicted
+++ resolved
@@ -26,8 +26,6 @@
 usage control for eight IDS usage policy patterns. 
 
 ## Content
-<<<<<<< HEAD
-
 - [Wiki](https://github.com/FraunhoferISST/DataspaceConnector/wiki)   
     - [Database Configuration](https://github.com/FraunhoferISST/DataspaceConnector/wiki/database-configuration)
     - [Development](https://github.com/FraunhoferISST/DataspaceConnector/wiki/development)  
@@ -65,26 +63,6 @@
 
 ## IDS Components
 
-=======
-
-- [Home](https://github.com/FraunhoferISST/DataspaceConnector/wiki)  
-    - [IDS-ready](https://github.com/FraunhoferISST/DataspaceConnector/wiki#ids-ready)
-    - [Supported Features](https://github.com/FraunhoferISST/DataspaceConnector/wiki#supported-features)  
-- [Getting started](https://github.com/FraunhoferISST/DataspaceConnector/wiki/getting-started)  
-    - [Java Setup](https://github.com/FraunhoferISST/DataspaceConnector/wiki/getting-started#java-setup)  
-    - [Docker Setup](https://github.com/FraunhoferISST/DataspaceConnector/wiki/getting-started#docker-setup)  
-- [Development](https://github.com/FraunhoferISST/DataspaceConnector/wiki/development)  
-    - [Configurations](https://github.com/FraunhoferISST/DataspaceConnector/wiki/development#configurations)  
-    - [Deployment](https://github.com/FraunhoferISST/DataspaceConnector/wiki/development#deployment)  
-    - [Example Setup](https://github.com/FraunhoferISST/DataspaceConnector/wiki/development#example-setup)  
-
-Further information about e.g. usage policies, software documentation, and the project's **roadmap** 
-can be found in the wiki as well. 
-An overview is presented [here](https://github.com/FraunhoferISST/DataspaceConnector/wiki).
-
-## IDS Components
-
->>>>>>> 06c764a0
 The [ConfigManager](https://github.com/FraunhoferISST/IDS-ConfigurationManager) and its 
 [GUI](https://github.com/fkie/ids-configmanager-ui) aim to facilitate the configuration of the 
 Dataspace Connector and further IDS connector implementations. Both projects are also open source.
@@ -102,12 +80,8 @@
 This is an ongoing project of the [Data Economy](https://www.isst.fraunhofer.de/en/business-units/data-economy.html) 
 business unit of the [Fraunhofer ISST](https://www.isst.fraunhofer.de/en.html). You are very welcome 
 to contribute to this project when you find a bug, want to suggest an improvement, or have an idea 
-<<<<<<< HEAD
 for a useful feature. Please find a set of guidelines at the [CONTRIBUTING.md](CONTRIBUTING.md) and 
 the [CODE_OF_CONDUCT.md](CODE_OF_CONDUCT.md).
-=======
-for a useful feature. Please find a set of guidelines at the [CONTRIBUTING.md](CONTRIBUTING.md).
->>>>>>> 06c764a0
 
 ## License
 Copyright © 2020 Fraunhofer ISST. This project is licensed under the Apache License 2.0 - see the [LICENSE](LICENSE) for details.