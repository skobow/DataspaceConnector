package de.fraunhofer.isst.dataspaceconnector.services.messages.handler;

import com.fasterxml.jackson.databind.ObjectMapper;
import de.fraunhofer.iais.eis.ArtifactRequestMessage;
import de.fraunhofer.iais.eis.ArtifactRequestMessageImpl;
import de.fraunhofer.iais.eis.Contract;
import de.fraunhofer.iais.eis.RejectionReason;
import de.fraunhofer.iais.eis.util.ConstraintViolationException;
import de.fraunhofer.isst.dataspaceconnector.config.PolicyConfiguration;
import de.fraunhofer.isst.dataspaceconnector.exceptions.RequestFormatException;
import de.fraunhofer.isst.dataspaceconnector.exceptions.UUIDFormatException;
import de.fraunhofer.isst.dataspaceconnector.exceptions.contract.ContractAgreementNotFoundException;
import de.fraunhofer.isst.dataspaceconnector.exceptions.contract.ContractException;
import de.fraunhofer.isst.dataspaceconnector.exceptions.message.MessageException;
import de.fraunhofer.isst.dataspaceconnector.exceptions.resource.InvalidResourceException;
import de.fraunhofer.isst.dataspaceconnector.exceptions.resource.ResourceException;
import de.fraunhofer.isst.dataspaceconnector.exceptions.resource.ResourceNotFoundException;
import de.fraunhofer.isst.dataspaceconnector.model.OfferedResource;
import de.fraunhofer.isst.dataspaceconnector.model.QueryInput;
import de.fraunhofer.isst.dataspaceconnector.model.ResourceContract;
import de.fraunhofer.isst.dataspaceconnector.services.EntityDependencyResolver;
import de.fraunhofer.isst.dataspaceconnector.services.messages.implementation.ResponseMessageService;
import de.fraunhofer.isst.dataspaceconnector.services.resources.v1.ContractAgreementService;
import de.fraunhofer.isst.dataspaceconnector.services.resources.v2.backend.ArtifactService;
import de.fraunhofer.isst.dataspaceconnector.services.resources.v2.backend.ContractService;
import de.fraunhofer.isst.dataspaceconnector.services.resources.v2.backend.ResourceService;
import de.fraunhofer.isst.dataspaceconnector.services.resources.v2.backend.RuleService;
import de.fraunhofer.isst.dataspaceconnector.services.usagecontrol.PolicyHandler;
import de.fraunhofer.isst.dataspaceconnector.utils.UUIDUtils;
import de.fraunhofer.isst.ids.framework.configuration.ConfigurationContainer;
import de.fraunhofer.isst.ids.framework.messaging.model.messages.MessageHandler;
import de.fraunhofer.isst.ids.framework.messaging.model.messages.MessagePayload;
import de.fraunhofer.isst.ids.framework.messaging.model.messages.SupportedMessageType;
import de.fraunhofer.isst.ids.framework.messaging.model.responses.BodyResponse;
import de.fraunhofer.isst.ids.framework.messaging.model.responses.ErrorResponse;
import de.fraunhofer.isst.ids.framework.messaging.model.responses.MessageResponse;
import lombok.NonNull;
import lombok.RequiredArgsConstructor;
import org.apache.commons.io.IOUtils;
import org.slf4j.Logger;
import org.slf4j.LoggerFactory;
import org.springframework.stereotype.Component;

import java.net.URI;
import java.nio.charset.StandardCharsets;
import java.util.UUID;

/**
 * This @{@link ArtifactRequestHandler} handles all
 * incoming messages that have a {@link de.fraunhofer.iais.eis.ArtifactRequestMessageImpl} as part
 * one in the multipart message. This header must have the correct '@type' reference as defined in
 * the {@link de.fraunhofer.iais.eis.ArtifactRequestMessageImpl} JsonTypeName annotation.
 */
@Component
@SupportedMessageType(ArtifactRequestMessageImpl.class)
@RequiredArgsConstructor
public class ArtifactRequestHandler implements MessageHandler<ArtifactRequestMessageImpl> {

    public static final Logger LOGGER = LoggerFactory.getLogger(ArtifactRequestHandler.class);

    private final @NonNull PolicyHandler policyHandler;
    private final @NonNull ResponseMessageService messageService;
    private final @NonNull ContractAgreementService contractAgreementService;
    private final @NonNull ConfigurationContainer configurationContainer;
    private final @NonNull ObjectMapper objectMapper;
    private final @NonNull PolicyConfiguration policyConfiguration;

    private final @NonNull EntityDependencyResolver entityDependencyResolver;
    private final @NonNull ArtifactService artifactBFFService;
    private final @NonNull ResourceService<OfferedResource, ?> resourceService;
    private final @NonNull ContractService contractService;
    private final @NonNull RuleService ruleService;

    /**
     * This message implements the logic that is needed to handle the message. As it returns the
     * input as string the messagePayload-InputStream is converted to a String.
     *
     * @param requestMessage The request message
     * @param messagePayload The message payload
     * @return The response message
     * @throws RuntimeException if the response body failed to be build.
     */
    @Override
    // NOTE: Make runtime exception more concrete and add ConnectorConfigurationException, ResourceTypeException
    public MessageResponse handleMessage(final ArtifactRequestMessageImpl requestMessage, final MessagePayload messagePayload) throws RuntimeException {
        if (requestMessage == null) {
            LOGGER.warn("Cannot respond when there is no request.");
            throw new IllegalArgumentException("The requestMessage cannot be null.");
        }

        // Get a local copy of the current connector.
        var connector = configurationContainer.getConnector();

        // Check if version is supported.
        if (!messageService.isVersionSupported(requestMessage.getModelVersion())) {
            LOGGER.debug("Information Model version of requesting connector is not supported.");
            return ErrorResponse.withDefaultHeader(
                RejectionReason.VERSION_NOT_SUPPORTED,
                "Information model version not supported.",
                connector.getId(), connector.getOutboundModelVersion());
        }

        try {
            // Find artifact and matching resource.
            final var artifactId = extractArtifactIdFromRequest(requestMessage);
            final var resource = entityDependencyResolver.findResourceFromArtifactId(artifactId);

            if (resource.isPresent()) {
                // The resource was not found, reject and inform the requester.
                LOGGER.debug("Resource could not be found. [id=({}), artifactId=({})]",
                    requestMessage.getId(), artifactId);

                return ErrorResponse.withDefaultHeader(RejectionReason.NOT_FOUND,
                    "An artifact with the given uuid is not known to the "
                        + "connector.",
                    connector.getId(), connector.getOutboundModelVersion());
            }

            // Check if the transferred contract matches the requested artifact.
            if (!checkTransferContract(requestMessage.getTransferContract(),
                requestMessage.getRequestedArtifact())) {
                LOGGER.debug("Contract agreement could not be found. [id=({}), contractId=({})]",
                    requestMessage.getId(), requestMessage.getTransferContract());

                return ErrorResponse.withDefaultHeader(
                    RejectionReason.BAD_PARAMETERS,
                    "Missing transfer contract or wrong contract.",
                    connector.getId(), connector.getOutboundModelVersion());
            }

            try {
                // Find the requested resource and its metadata.
                final var contracts = resource.get().getContracts().values();
                final var rules = contractService.get((UUID) contracts.toArray()[0]).getRules().values();
                // TODO Should this happen in the backend?
                final var policy = ruleService.get((UUID)rules.toArray()[0]).getValue();

                try {
                    // Check if the policy allows data access. TODO: Change to contract agreement. (later)
                    if (policyHandler.onDataProvision(policy)) {
                        Object data;
                        try {
                            final var query = getQueryInput(messagePayload);
                            // Get the data from source.
                            data = artifactBFFService.getData(artifactId, queryInputData);
                        } catch (ResourceNotFoundException exception) {
                            LOGGER.debug("Resource could not be found. "
                                    + "[id=({}), resourceId=({}), artifactId=({}), exception=({})]",
                                requestMessage.getId(), resource.get().getId(), artifactId,
                                exception.getMessage());
                            return ErrorResponse.withDefaultHeader(RejectionReason.NOT_FOUND,
                                "Resource not found.", connector.getId(),
                                connector.getOutboundModelVersion());
                        } catch (InvalidResourceException exception) {
                            LOGGER.debug("Resource is not in a valid format. "
                                    + "[id=({}), resourceId=({}), artifactId=({}), exception=({})]",
                                requestMessage.getId(), resource.get().getId(), artifactId,
                                exception.getMessage());
                            return ErrorResponse.withDefaultHeader(RejectionReason.INTERNAL_RECIPIENT_ERROR,
                                "Something went wrong.", connector.getId(),
                                connector.getOutboundModelVersion());
                        } catch (ResourceException exception) {
                            LOGGER.warn("Resource could not be received. "
                                    + "[id=({}), resourceId=({}), artifactId=({}), exception=({})]",
                                requestMessage.getId(), resource.get().getId(), artifactId,
                                exception.getMessage());
                            return ErrorResponse
                                .withDefaultHeader(RejectionReason.INTERNAL_RECIPIENT_ERROR,
                                    "Something went wrong.", connector.getId(),
                                    connector.getOutboundModelVersion());
<<<<<<< HEAD
=======
                        } catch (IOException exception) {
                            LOGGER.debug("Message payload could not be read. [id=({}), " +
                                            "resourceId=({}), artifactId=({}), exception=({})]",
                                    requestMessage.getId(), resource.get().getId(), artifactId,
                                    exception.getMessage());
                            return ErrorResponse
                                    .withDefaultHeader(RejectionReason.BAD_PARAMETERS,
                                            "Malformed payload.", connector.getId(),
                                            connector.getOutboundModelVersion());
>>>>>>> fe1b10ab
                        }

                        // Build artifact response.
                        final var header = messageService.buildArtifactResponseMessage(
                                requestMessage.getIssuerConnector(),
                                requestMessage.getTransferContract(),
                                requestMessage.getId()
                        );
                        return BodyResponse.create(header, data);
                    } else {
                        // The conditions for reading this resource have not been met.
                        LOGGER.debug("Request policy restriction detected for request."
                                + "[id=({}), pattern=({})]",
                            requestMessage.getId(),
                            policyHandler.getPattern(policy));
                        return ErrorResponse.withDefaultHeader(RejectionReason.NOT_AUTHORIZED,
                            "Policy restriction detected: You are not authorized to receive this data.",
                            connector.getId(),
                            connector.getOutboundModelVersion());
                    }
                } catch (ConstraintViolationException | MessageException exception) {
                    // The response could not be constructed.
                    throw new RuntimeException("Failed to construct the response message.",
                        exception);
                } catch (IllegalArgumentException exception) {
                    LOGGER.warn("Could not deserialize contract. "
                            + "[id=({}), resourceId=({}), artifactId=({}), exception=({})]",
                        requestMessage.getId(), resource.get().getId(), artifactId, exception.getMessage());
                    return ErrorResponse.withDefaultHeader(
                        RejectionReason.INTERNAL_RECIPIENT_ERROR,
                        "Policy check failed.",
                        connector.getId(), connector.getOutboundModelVersion());
                }
            } catch (UUIDFormatException exception) {
                // The resource from the database is not identified via uuids.
                LOGGER.debug(
                    "The resource is not valid. The uuid is not valid. [id=({}), exception=({})]",
                    requestMessage.getId(), exception.getMessage());
                return ErrorResponse.withDefaultHeader(RejectionReason.NOT_FOUND,
                    "Resource not found.", connector.getId(),
                    connector.getOutboundModelVersion());
            } catch (ResourceNotFoundException exception) {
                // The resource could be not be found.
                LOGGER.debug("The resource could not be found. [id=({}), exception=({})]",
                    requestMessage.getId(), exception.getMessage());
                return ErrorResponse.withDefaultHeader(RejectionReason.NOT_FOUND,
                    "Resource not found.", connector.getId(),
                    connector.getOutboundModelVersion());
            } catch (InvalidResourceException exception) {
                // The resource could be not be found.
                LOGGER.debug("The resource is not valid. [id=({}), exception=({})]",
                    requestMessage.getId(), exception.getMessage());
                return ErrorResponse.withDefaultHeader(RejectionReason.NOT_FOUND,
                    "Resource not found.", connector.getId(),
                    connector.getOutboundModelVersion());
            }
        } catch (UUIDFormatException | RequestFormatException exception) {
            // No resource uuid could be found in the request, reject the message.
            LOGGER.debug(
                "Artifact has no valid uuid. [id=({}), artifactUri=({}), exception=({})]",
                requestMessage.getId(), requestMessage.getRequestedArtifact(),
                exception.getMessage());
            return ErrorResponse.withDefaultHeader(RejectionReason.BAD_PARAMETERS,
                "No valid resource id found.",
                connector.getId(),
                connector.getOutboundModelVersion());
        } catch (ContractAgreementNotFoundException exception) {
            LOGGER.warn("Could not load contract from database. "
                    + "[id=({}), contractId=({}),exception=({})]",
                requestMessage.getId(), requestMessage.getTransferContract(), exception.getMessage());
            return ErrorResponse.withDefaultHeader(
                RejectionReason.BAD_PARAMETERS,
                "Invalid transfer contract id.",
                connector.getId(), connector.getOutboundModelVersion());
        } catch (ContractException exception) {
            LOGGER.warn("Could not deserialize contract. "
                    + "[id=({}), contractId=({}), exception=({})]",
                requestMessage.getId(), requestMessage.getTransferContract(), exception.getMessage());
            return ErrorResponse.withDefaultHeader(
                RejectionReason.INTERNAL_RECIPIENT_ERROR,
                "Something went wrong.",
                connector.getId(), connector.getOutboundModelVersion());
        }
    }

    /**
     * Read query parameters from message payload.
     *
     * @return the query input.
     */
    private QueryInput getQueryInput(MessagePayload messagePayload) {
        try {
            return objectMapper.readValue(IOUtils.toString(
                    messagePayload.getUnderlyingInputStream(),
                    StandardCharsets.UTF_8), QueryInput.class);
        } catch (Exception exception) {
            LOGGER.debug("Could not map payload to query input. [exception=({})]", exception.getMessage());
            return null;
        }
    }

    /**
     * Extract the artifact id.
     *
     * @param requestMessage The artifact request message
     * @return The artifact id
     * @throws RequestFormatException if uuid could not be extracted.
     */
    private UUID extractArtifactIdFromRequest(final ArtifactRequestMessage requestMessage)
        throws RequestFormatException {
        try {
            // TODO This extraction should be unnecessary. The artifact uri should enough for mapping to endpoint id
            return UUIDUtils.uuidFromUri(requestMessage.getRequestedArtifact());
        } catch (UUIDFormatException exception) {
            throw new RequestFormatException(
                "The uuid could not extracted from request" + requestMessage.getId(),
                exception);
        }
    }

    /**
     * Check if the transfer contract is not null and valid.
     *
     * @param contractId The id of the contract
     * @param artifactId The id of the artifact
     * @return True if everything's fine.
     */
    private boolean checkTransferContract(URI contractId, URI artifactId) throws ContractException {
        final var policyNegotiation = policyConfiguration.isPolicyNegotiation();

        if (policyNegotiation) {
            if (contractId == null) {
                return false;
            } else {
                String contractToString;
                try {
                    UUID uuid = UUIDUtils.uuidFromUri(contractId);
                    // Get contract agreement from database.
                    ResourceContract contract = contractAgreementService.getContract(uuid);
                    // Get contract from database entry.
                    contractToString = contract.getContract();
                } catch (Exception e) {
                    throw new ContractAgreementNotFoundException("Contract could not be loaded "
                        + "from database.");
                }

                Contract agreement;
                try {
                    agreement = policyHandler.validateContract(contractToString);
                } catch (RequestFormatException exception) {
                    throw new ContractException("Could not deserialize contract.");
                }

                URI extractedId = entityDependencyResolver.getArtifactIdFromContract(agreement);
                return extractedId.equals(artifactId);
            }
        } else {
            return true;
        }
    }
}<|MERGE_RESOLUTION|>--- conflicted
+++ resolved
@@ -41,6 +41,7 @@
 import org.slf4j.LoggerFactory;
 import org.springframework.stereotype.Component;
 
+import java.io.IOException;
 import java.net.URI;
 import java.nio.charset.StandardCharsets;
 import java.util.UUID;
@@ -140,7 +141,10 @@
                     if (policyHandler.onDataProvision(policy)) {
                         Object data;
                         try {
-                            final var query = getQueryInput(messagePayload);
+                            // Read query parameters from message payload.
+                            QueryInput queryInputData = objectMapper.readValue(IOUtils.toString(
+                                    messagePayload.getUnderlyingInputStream(),
+                                    StandardCharsets.UTF_8), QueryInput.class);
                             // Get the data from source.
                             data = artifactBFFService.getData(artifactId, queryInputData);
                         } catch (ResourceNotFoundException exception) {
@@ -168,8 +172,6 @@
                                 .withDefaultHeader(RejectionReason.INTERNAL_RECIPIENT_ERROR,
                                     "Something went wrong.", connector.getId(),
                                     connector.getOutboundModelVersion());
-<<<<<<< HEAD
-=======
                         } catch (IOException exception) {
                             LOGGER.debug("Message payload could not be read. [id=({}), " +
                                             "resourceId=({}), artifactId=({}), exception=({})]",
@@ -179,7 +181,6 @@
                                     .withDefaultHeader(RejectionReason.BAD_PARAMETERS,
                                             "Malformed payload.", connector.getId(),
                                             connector.getOutboundModelVersion());
->>>>>>> fe1b10ab
                         }
 
                         // Build artifact response.
@@ -256,28 +257,12 @@
                 connector.getId(), connector.getOutboundModelVersion());
         } catch (ContractException exception) {
             LOGGER.warn("Could not deserialize contract. "
-                    + "[id=({}), contractId=({}), exception=({})]",
+                    + "[id=({}), contractId=({}),exception=({})]",
                 requestMessage.getId(), requestMessage.getTransferContract(), exception.getMessage());
             return ErrorResponse.withDefaultHeader(
                 RejectionReason.INTERNAL_RECIPIENT_ERROR,
                 "Something went wrong.",
                 connector.getId(), connector.getOutboundModelVersion());
-        }
-    }
-
-    /**
-     * Read query parameters from message payload.
-     *
-     * @return the query input.
-     */
-    private QueryInput getQueryInput(MessagePayload messagePayload) {
-        try {
-            return objectMapper.readValue(IOUtils.toString(
-                    messagePayload.getUnderlyingInputStream(),
-                    StandardCharsets.UTF_8), QueryInput.class);
-        } catch (Exception exception) {
-            LOGGER.debug("Could not map payload to query input. [exception=({})]", exception.getMessage());
-            return null;
         }
     }
 
