package de.fraunhofer.isst.dataspaceconnector.view;

import static org.springframework.hateoas.server.mvc.WebMvcLinkBuilder.linkTo;
import static org.springframework.hateoas.server.mvc.WebMvcLinkBuilder.methodOn;

import org.modelmapper.ModelMapper;
import org.springframework.hateoas.Link;
import org.springframework.hateoas.server.RepresentationModelAssembler;
import org.springframework.stereotype.Component;

import java.util.UUID;

import de.fraunhofer.isst.dataspaceconnector.controller.resources.RelationControllers.RulesToContracts;
import de.fraunhofer.isst.dataspaceconnector.controller.resources.ResourceControllers.RuleController;
import de.fraunhofer.isst.dataspaceconnector.model.ContractRule;
import lombok.NoArgsConstructor;

/**
 * Assembles the REST resource for an contract rule.
 */
@Component
@NoArgsConstructor
public class ContractRuleViewAssembler
        implements RepresentationModelAssembler<ContractRule, ContractRuleView>, SelfLinking {
    /**
     * Construct the ContractRuleView from a ContractRule.
     * @param rule The contract rule.
     * @return The new view.
     */
    @Override
    public ContractRuleView toModel(final ContractRule rule) {
        final var modelMapper = new ModelMapper();
        final var view = modelMapper.map(rule, ContractRuleView.class);
        view.add(getSelfLink(rule.getId()));

<<<<<<< HEAD
        final var selfLink = linkTo(RuleController.class).slash(rule.getId()).withSelfRel();
        view.add(selfLink);

        final var contractLink = linkTo(methodOn(RulesToContracts.class)
                .getResource(rule.getId(), null, null, null))
                .withRel("contracts");
=======
        final var contractLink =
                linkTo(methodOn(RulesToContracts.class).getResource(rule.getId(), null, null, null))
                        .withRel("contracts");
>>>>>>> de473d3d
        view.add(contractLink);

        return view;
    }

    @Override
    public final Link getSelfLink(final UUID entityId) {
        return ViewAssemblerHelper.getSelfLink(entityId, RuleController.class);
    }
}<|MERGE_RESOLUTION|>--- conflicted
+++ resolved
@@ -33,18 +33,9 @@
         final var view = modelMapper.map(rule, ContractRuleView.class);
         view.add(getSelfLink(rule.getId()));
 
-<<<<<<< HEAD
-        final var selfLink = linkTo(RuleController.class).slash(rule.getId()).withSelfRel();
-        view.add(selfLink);
-
         final var contractLink = linkTo(methodOn(RulesToContracts.class)
                 .getResource(rule.getId(), null, null, null))
                 .withRel("contracts");
-=======
-        final var contractLink =
-                linkTo(methodOn(RulesToContracts.class).getResource(rule.getId(), null, null, null))
-                        .withRel("contracts");
->>>>>>> de473d3d
         view.add(contractLink);
 
         return view;
